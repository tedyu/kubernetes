--- conflicted
+++ resolved
@@ -6,115 +6,6 @@
 This file has moved to: http://kubernetes.github.io/docs/user-guide/configmap/README/
 
 
-<<<<<<< HEAD
-
-## Step Zero: Prerequisites
-
-This example assumes you have a Kubernetes cluster installed and running, and that you have
-installed the `kubectl` command line tool somewhere in your path. Please see the [getting
-started](../../../docs/getting-started-guides/) for installation instructions for your platform.
-
-## Step One: Create the ConfigMap
-
-A ConfigMap contains a set of named strings.
-
-Use the [`examples/configmap/configmap.yaml`](configmap.yaml) file to create a ConfigMap:
-
-```console
-$ kubectl create -f docs/user-guide/configmap/configmap.yaml
-```
-
-You can use `kubectl` to see information about the ConfigMap:
-
-```console
-$ kubectl get configmap
-NAME          DATA
-test-secret   2
-
-$ kubectl describe configMap test-configmap
-Name:          test-configmap
-Labels:        <none>
-Annotations:   <none>
-
-Data
-====
-data-1: 7 bytes
-data-2: 7 bytes
-```
-
-View the values of the keys with `kubectl get`:
-
-```console
-$ cluster/kubectl.sh get configmaps test-configmap -o yaml
-apiVersion: v1
-data:
-  data-1: value-1
-  data-2: value-2
-kind: ConfigMap
-metadata:
-  creationTimestamp: 2016-02-18T20:28:50Z
-  name: test-configmap
-  namespace: default
-  resourceVersion: "1090"
-  selfLink: /api/v1/namespaces/default/configmaps/test-configmap
-  uid: 384bd365-d67e-11e5-8cd0-68f728db1985
-```
-
-## Step Two: Create a pod that consumes a configMap in environment variables
-
-Use the [`examples/configmap/env-pod.yaml`](env-pod.yaml) file to create a Pod that consumes the
-ConfigMap in environment variables.
-
-```console
-$ kubectl create -f docs/user-guide/configmap/env-pod.yaml
-```
-
-This pod runs the `env` command to display the environment of the container:
-
-```console
-$ kubectl logs secret-test-pod
-KUBE_CONFIG_1=value-1
-KUBE_CONFIG_2=value-2
-```
-
-## Step Three: Create a pod that sets the command line using ConfigMap
-
-Use the [`examples/configmap/command-pod.yaml`](env-pod.yaml) file to create a Pod with a container
-whose command is injected with the keys of a ConfigMap
-
-```console
-$ kubectl create -f docs/user-guide/configmap/env-pod.yaml
-```
-
-This pod runs an `echo` command to display the keys:
-
-```console
-value-1 value-2
-```
-
-## Step Four: Create a pod that consumes a configMap in a volume
-
-Pods can also consume ConfigMaps in volumes.  Use the [`examples/configmap/volume-pod.yaml`](volume-pod.yaml) file to create a Pod that consume the ConfigMap in a volume.
-
-```console
-$ kubectl create -f docs/user-guide/configmap/volume-pod.yaml
-```
-
-This pod runs a `cat` command to print the value of one of the keys in the volume:
-
-```console
-value-1
-```
-
-
-
-<!-- BEGIN MUNGE: IS_VERSIONED -->
-<!-- TAG IS_VERSIONED -->
-<!-- END MUNGE: IS_VERSIONED -->
-
-
-=======
->>>>>>> 7e9256b3
 <!-- BEGIN MUNGE: GENERATED_ANALYTICS -->
 [![Analytics](https://kubernetes-site.appspot.com/UA-36037335-10/GitHub/docs/user-guide/configmap/README.md?pixel)]()
 <!-- END MUNGE: GENERATED_ANALYTICS -->